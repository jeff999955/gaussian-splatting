#
# Copyright (C) 2023, Inria
# GRAPHDECO research group, https://team.inria.fr/graphdeco
# All rights reserved.
#
# This software is free for non-commercial, research and evaluation use 
# under the terms of the LICENSE.md file.
#
# For inquiries contact  george.drettakis@inria.fr
#

import os
import sys
from PIL import Image
from typing import NamedTuple
from scene.colmap_loader import read_extrinsics_text, read_intrinsics_text, qvec2rotmat, \
    read_extrinsics_binary, read_intrinsics_binary, read_points3D_binary, read_points3D_text
from utils.graphics_utils import getWorld2View2, focal2fov, fov2focal
import numpy as np
import json
from pathlib import Path
from plyfile import PlyData, PlyElement
from utils.sh_utils import SH2RGB
from scene.gaussian_model import BasicPointCloud

class CameraInfo(NamedTuple):
    uid: int
    R: np.array
    T: np.array
    FovY: np.array
    FovX: np.array
    image: np.array
    image_path: str
    image_name: str
    width: int
    height: int

class SceneInfo(NamedTuple):
    point_cloud: BasicPointCloud
    train_cameras: list
    test_cameras: list
    nerf_normalization: dict
    ply_path: str

def getNerfppNorm(cam_info):
    def get_center_and_diag(cam_centers):
        cam_centers = np.hstack(cam_centers)
        avg_cam_center = np.mean(cam_centers, axis=1, keepdims=True)
        center = avg_cam_center
        dist = np.linalg.norm(cam_centers - center, axis=0, keepdims=True)
        diagonal = np.max(dist)
        return center.flatten(), diagonal

    cam_centers = []

    for cam in cam_info:
        W2C = getWorld2View2(cam.R, cam.T)
        C2W = np.linalg.inv(W2C)
        cam_centers.append(C2W[:3, 3:4])

    center, diagonal = get_center_and_diag(cam_centers)
    radius = diagonal * 1.1

    translate = -center

    return {"translate": translate, "radius": radius}

def readColmapCameras(cam_extrinsics, cam_intrinsics, images_folder):
    cam_infos = []
    for idx, key in enumerate(cam_extrinsics):
        sys.stdout.write('\r')
        # the exact output you're looking for:
        sys.stdout.write("Reading camera {}/{}".format(idx+1, len(cam_extrinsics)))
        sys.stdout.flush()

        extr = cam_extrinsics[key]
        intr = cam_intrinsics[extr.camera_id]
        height = intr.height
        width = intr.width

        uid = intr.id
        R = np.transpose(qvec2rotmat(extr.qvec))
        T = np.array(extr.tvec)

        if intr.model=="SIMPLE_PINHOLE":
            focal_length_x = intr.params[0]
            FovY = focal2fov(focal_length_x, height)
            FovX = focal2fov(focal_length_x, width)
        elif intr.model=="PINHOLE":
            focal_length_x = intr.params[0]
            focal_length_y = intr.params[1]
            FovY = focal2fov(focal_length_y, height)
            FovX = focal2fov(focal_length_x, width)
        else:
            assert False, "Colmap camera model not handled: only undistorted datasets (PINHOLE or SIMPLE_PINHOLE cameras) supported!"

        image_path = os.path.join(images_folder, os.path.basename(extr.name))
        image_name = os.path.basename(image_path).split(".")[0]
        with Image.open(image_path) as image:
            image.load()
            cam_info = CameraInfo(uid=uid, R=R, T=T, FovY=FovY, FovX=FovX, image=image,
                              image_path=image_path, image_name=image_name, width=width, height=height)
            cam_infos.append(cam_info)
    sys.stdout.write('\n')
    return cam_infos

def fetchPly(path):
    plydata = PlyData.read(path)
    vertices = plydata['vertex']
    positions = np.vstack([vertices['x'], vertices['y'], vertices['z']]).T
    colors = np.vstack([vertices['red'], vertices['green'], vertices['blue']]).T / 255.0
    normals = np.vstack([vertices['nx'], vertices['ny'], vertices['nz']]).T
    return BasicPointCloud(points=positions, colors=colors, normals=normals)

def storePly(path, xyz, rgb):
    # Define the dtype for the structured array
    dtype = [('x', 'f4'), ('y', 'f4'), ('z', 'f4'),
            ('nx', 'f4'), ('ny', 'f4'), ('nz', 'f4'),
            ('red', 'u1'), ('green', 'u1'), ('blue', 'u1')]
    
    normals = np.zeros_like(xyz)

    elements = np.empty(xyz.shape[0], dtype=dtype)
    attributes = np.concatenate((xyz, normals, rgb), axis=1)
    elements[:] = list(map(tuple, attributes))

    # Create the PlyData object and write to file
    vertex_element = PlyElement.describe(elements, 'vertex')
    ply_data = PlyData([vertex_element])
    ply_data.write(path)

def readColmapSceneInfo(path, images, eval, llffhold=8):
    try:
        cameras_extrinsic_file = os.path.join(path, "sparse/0", "images.bin")
        cameras_intrinsic_file = os.path.join(path, "sparse/0", "cameras.bin")
        cam_extrinsics = read_extrinsics_binary(cameras_extrinsic_file)
        cam_intrinsics = read_intrinsics_binary(cameras_intrinsic_file)
    except:
        cameras_extrinsic_file = os.path.join(path, "sparse/0", "images.txt")
        cameras_intrinsic_file = os.path.join(path, "sparse/0", "cameras.txt")
        cam_extrinsics = read_extrinsics_text(cameras_extrinsic_file)
        cam_intrinsics = read_intrinsics_text(cameras_intrinsic_file)

    reading_dir = "images" if images == None else images
    cam_infos_unsorted = readColmapCameras(cam_extrinsics=cam_extrinsics, cam_intrinsics=cam_intrinsics, images_folder=os.path.join(path, reading_dir))
    cam_infos = sorted(cam_infos_unsorted.copy(), key = lambda x : x.image_name)

    if eval:
        if len(cam_infos) > 2900: # neural point-based graphics' configuration
            test_cam_infos = cam_infos[::100]
            train_cam_infos = [cam_infos[i] for i in range(len(cam_infos)) if (((i % 100) > 19) and ((i % 100) < 81 or (i//100+1)*100>=len(cam_infos)))]
        else:  # nsvf configuration
            step=5
            train_cam_infos = cam_infos[::step]
            test_cam_infos =  cam_infos
    else:
        train_cam_infos = cam_infos
        test_cam_infos = []

<<<<<<< HEAD
    print("Train cameras: ", len(train_cam_infos))
    print("Test cameras: ", len(test_cam_infos))
=======
>>>>>>> 6c04a2d4

    nerf_normalization = getNerfppNorm(train_cam_infos)

    ply_path = os.path.join(path, "sparse/0/points3D.ply")
    bin_path = os.path.join(path, "sparse/0/points3D.bin")
    txt_path = os.path.join(path, "sparse/0/points3D.txt")
    if not os.path.exists(ply_path):
        print("Converting point3d.bin to .ply, will happen only the first time you open the scene.")
        try:
            xyz, rgb, _ = read_points3D_binary(bin_path)
        except:
            xyz, rgb, _ = read_points3D_text(txt_path)
        storePly(ply_path, xyz, rgb)
    try:
        pcd = fetchPly(ply_path)
    except:
        pcd = None

    scene_info = SceneInfo(point_cloud=pcd,
                           train_cameras=train_cam_infos,
                           test_cameras=test_cam_infos,
                           nerf_normalization=nerf_normalization,
                           ply_path=ply_path)
    return scene_info

def readCamerasFromTransforms(path, transformsfile, white_background, extension=".png"):
    cam_infos = []

    with open(os.path.join(path, transformsfile)) as json_file:
        contents = json.load(json_file)
        fovx = contents["camera_angle_x"]

        frames = contents["frames"]
        for idx, frame in enumerate(frames):
            cam_name = os.path.join(path, frame["file_path"] + extension)

            # NeRF 'transform_matrix' is a camera-to-world transform
            c2w = np.array(frame["transform_matrix"])
            # change from OpenGL/Blender camera axes (Y up, Z back) to COLMAP (Y down, Z forward)
            c2w[:3, 1:3] *= -1

            # get the world-to-camera transform and set R, T
            w2c = np.linalg.inv(c2w)
            R = np.transpose(w2c[:3,:3])  # R is stored transposed due to 'glm' in CUDA code
            T = w2c[:3, 3]

            image_path = os.path.join(path, cam_name)
            image_name = Path(cam_name).stem
            image = Image.open(image_path)

            im_data = np.array(image.convert("RGBA"))

            bg = np.array([1,1,1]) if white_background else np.array([0, 0, 0])

            norm_data = im_data / 255.0
            arr = norm_data[:,:,:3] * norm_data[:, :, 3:4] + bg * (1 - norm_data[:, :, 3:4])
            image = Image.fromarray(np.array(arr*255.0, dtype=np.byte), "RGB")

            fovy = focal2fov(fov2focal(fovx, image.size[0]), image.size[1])
            FovY = fovy 
            FovX = fovx

            cam_infos.append(CameraInfo(uid=idx, R=R, T=T, FovY=FovY, FovX=FovX, image=image,
                            image_path=image_path, image_name=image_name, width=image.size[0], height=image.size[1]))
            
    return cam_infos

def readNerfSyntheticInfo(path, white_background, eval, extension=".png"):
    print("Reading Training Transforms")
    train_cam_infos = readCamerasFromTransforms(path, "transforms_train.json", white_background, extension)
    print("Reading Test Transforms")
    test_cam_infos = readCamerasFromTransforms(path, "transforms_test.json", white_background, extension)
    
    if not eval:
        train_cam_infos.extend(test_cam_infos)
        test_cam_infos = []

    nerf_normalization = getNerfppNorm(train_cam_infos)

    ply_path = os.path.join(path, "points3d.ply")
    if not os.path.exists(ply_path):
        # Since this data set has no colmap data, we start with random points
        num_pts = 100_000
        print(f"Generating random point cloud ({num_pts})...")
        
        # We create random points inside the bounds of the synthetic Blender scenes
        xyz = np.random.random((num_pts, 3)) * 2.6 - 1.3
        shs = np.random.random((num_pts, 3)) / 255.0
        pcd = BasicPointCloud(points=xyz, colors=SH2RGB(shs), normals=np.zeros((num_pts, 3)))

        storePly(ply_path, xyz, SH2RGB(shs) * 255)
    try:
        pcd = fetchPly(ply_path)
    except:
        pcd = None

    scene_info = SceneInfo(point_cloud=pcd,
                           train_cameras=train_cam_infos,
                           test_cameras=test_cam_infos,
                           nerf_normalization=nerf_normalization,
                           ply_path=ply_path)
    return scene_info

sceneLoadTypeCallbacks = {
    "Colmap": readColmapSceneInfo,
    "Blender" : readNerfSyntheticInfo
}<|MERGE_RESOLUTION|>--- conflicted
+++ resolved
@@ -157,11 +157,8 @@
         train_cam_infos = cam_infos
         test_cam_infos = []
 
-<<<<<<< HEAD
     print("Train cameras: ", len(train_cam_infos))
     print("Test cameras: ", len(test_cam_infos))
-=======
->>>>>>> 6c04a2d4
 
     nerf_normalization = getNerfppNorm(train_cam_infos)
 
